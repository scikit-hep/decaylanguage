[build-system]
requires = [
    "hatchling",
    "hatch-vcs"
]
build-backend = "hatchling.build"

[project]
name = "decaylanguage"
description = "A language to describe, manipulate and convert particle decays"
readme = "README.md"
requires-python = ">=3.7"
authors = [
    { name = "Eduardo Rodrigues", email = "eduardo.rodrigues@cern.ch" },
    { name = "Henry Schreiner", email = "henryfs@princeton.edu" },
]
maintainers = [
    { name = "Scikit-HEP", email = "scikit-hep-admins@googlegroups.com" },
]
keywords = [
    "HEP",
    "chain",
    "decay",
    "particle",
    "representation",
]
classifiers = [
    "Development Status :: 4 - Beta",
    "Intended Audience :: Developers",
    "Intended Audience :: Science/Research",
    "License :: OSI Approved :: BSD License",
    "Operating System :: OS Independent",
    "Programming Language :: Python",
    "Programming Language :: Python :: 3",
    "Programming Language :: Python :: 3 :: Only",
    "Programming Language :: Python :: 3.7",
    "Programming Language :: Python :: 3.8",
    "Programming Language :: Python :: 3.9",
    "Programming Language :: Python :: 3.10",
    "Programming Language :: Python :: 3.11",
    "Topic :: Scientific/Engineering",
]
dependencies = [
    "attrs>=19.2",
    "deprecated",
    "graphviz>=0.12.0",
    "importlib-resources>=2.0;python_version<\"3.9\"",
    "lark-parser>=0.11.0",
    "numpy>=1.12",
    "pandas>=0.22",
    "particle==0.20.*",
    "plumbum>=1.6.9",
    "typing-extensions;python_version<\"3.8\"",
]
dynamic = ["version"]

[project.optional-dependencies]
dev = [
    "pytest>=6",
]
docs = [
    "sphinx-rtd-theme>=0.5.0",
    "sphinx>=4",
]
test = [
    "pytest-cov",
    "pytest>=6",
]

[project.urls]
Homepage = "https://github.com/scikit-hep/decaylanguage"


[tool.hatch]
version.source = "vcs"
build.hooks.vcs.version-file = "src/decaylanguage/_version.py"


[tool.isort]
profile = "black"
add_imports = [
    "from __future__ import annotations",
]


[tool.mypy]
files = "src"
exclude = "src/decaylanguage/(data|modeling)"
python_version = "3.9"
warn_unused_configs = true
warn_unused_ignores = true
strict = true

[[tool.mypy.overrides]]
module = [
    "lark",
    "graphviz",
    "pandas",
    "plumbum",
]
ignore_missing_imports = true


[tool.pytest.ini_options]
minversion = "6.0"
testpaths = ["tests"]
addopts = [
    "-ra",
    "--doctest-modules",
    "--doctest-glob=\\*.rst",
    "--strict-markers",
    "--strict-config",
]
log_cli_level = "DEBUG"
<<<<<<< HEAD


[tool.pylint]
master.py-version = "3.7"
reports.output-format = "colorized"
similarities.ignore-imports = "yes"
master.jobs = "0"
messages_control.enable = [
    "useless-suppression",
]
messages_control.disable = [
    "fixme",
    "line-too-long",
    "missing-class-docstring",
    "missing-function-docstring",
    "missing-module-docstring",
    "too-few-public-methods",
    "too-many-arguments",
    "too-many-branches",
    "too-many-instance-attributes",
    "too-many-lines",
    "too-many-locals",
    "too-many-public-methods",
    "too-many-return-statements",
    "too-many-statements",
    "wrong-import-position",
    "invalid-name",
    "consider-using-f-string",  # TODO
    "broad-except",  # TODO
    "protected-access",  # TODO
    "no-member",  # TODO
=======
filterwarnings = [
    "error",
>>>>>>> eae09aee
]<|MERGE_RESOLUTION|>--- conflicted
+++ resolved
@@ -112,7 +112,9 @@
     "--strict-config",
 ]
 log_cli_level = "DEBUG"
-<<<<<<< HEAD
+filterwarnings = [
+    "error",
+]
 
 
 [tool.pylint]
@@ -144,8 +146,4 @@
     "broad-except",  # TODO
     "protected-access",  # TODO
     "no-member",  # TODO
-=======
-filterwarnings = [
-    "error",
->>>>>>> eae09aee
 ]