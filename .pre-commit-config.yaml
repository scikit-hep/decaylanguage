ci:
  autoupdate_commit_msg: "chore: update pre-commit hooks"
  autofix_commit_msg: "style: pre-commit fixes"

repos:
- repo: https://github.com/pre-commit/pre-commit-hooks
  rev: v5.0.0
  hooks:
  - id: check-added-large-files
    args: ['--maxkb=1000']
  - id: mixed-line-ending
  - id: trailing-whitespace
  - id: check-merge-conflict
  - id: check-case-conflict
  - id: check-symlinks
  - id: check-yaml
  - id: requirements-txt-fixer
  - id: debug-statements
  - id: end-of-file-fixer

- repo: https://github.com/astral-sh/ruff-pre-commit
<<<<<<< HEAD
  rev: "v0.11.12"
=======
  rev: "v0.12.1"
>>>>>>> de0bbd59
  hooks:
    - id: ruff
      args: ["--fix", "--show-fixes"]
    - id: ruff-format

- repo: https://github.com/pre-commit/mirrors-mypy
<<<<<<< HEAD
  rev: v1.16.0
=======
  rev: v1.16.1
>>>>>>> de0bbd59
  hooks:
  - id: mypy
    files: '^src/decaylanguage/(decay|dec|utils)/'
    additional_dependencies: [attrs, particle, importlib_resources, numpy]

- repo: https://github.com/codespell-project/codespell
  rev: v2.4.1
  hooks:
  - id: codespell
    args: ["-L", "vertexes,unkown,te,HEP,hep"]
    exclude: '^(.*\.DEC|notebooks/ExampleDecFileParsingWithLark\.ipynb)$'

- repo: local
  hooks:
  - id: disallow-caps
    name: Disallow improper capitalization
    language: pygrep
    entry: PyBind|Numpy|Cmake|CCache|Github|PyTest
    exclude: .pre-commit-config.yaml

- repo: https://github.com/pre-commit/pygrep-hooks
  rev: "v1.10.0"
  hooks:
  - id: rst-backticks
  - id: rst-directive-colons
  - id: rst-inline-touching-normal<|MERGE_RESOLUTION|>--- conflicted
+++ resolved
@@ -19,22 +19,14 @@
   - id: end-of-file-fixer
 
 - repo: https://github.com/astral-sh/ruff-pre-commit
-<<<<<<< HEAD
-  rev: "v0.11.12"
-=======
   rev: "v0.12.1"
->>>>>>> de0bbd59
   hooks:
     - id: ruff
       args: ["--fix", "--show-fixes"]
     - id: ruff-format
 
 - repo: https://github.com/pre-commit/mirrors-mypy
-<<<<<<< HEAD
-  rev: v1.16.0
-=======
   rev: v1.16.1
->>>>>>> de0bbd59
   hooks:
   - id: mypy
     files: '^src/decaylanguage/(decay|dec|utils)/'
